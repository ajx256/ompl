--- conflicted
+++ resolved
@@ -141,15 +141,6 @@
                 return clearance(state);
             }
 
-<<<<<<< HEAD
-=======
-            /** \brief Return the cost of a particular state */
-            virtual double cost(const State* /*state*/) const
-            {
-                return 0.0;
-            }
-
->>>>>>> 4a22956e
             /** \brief Return the specifications (capabilities of this state validity checker) */
             const StateValidityCheckerSpecs& getSpecs(void) const
             {
